from collections import OrderedDict
from typing import Tuple, Union, Optional
import warnings

import numpy as np
import torch
import torch.nn.functional as F
from torch import nn, Tensor
from torch.nn.init import xavier_uniform_, xavier_normal_, constant_

from .simple_tokenizer import SimpleTokenizer as _Tokenizer, EOT_STR


_tokenizer = _Tokenizer()


class Bottleneck(nn.Module):
    expansion = 4

    def __init__(self, inplanes, planes, stride=1):
        super().__init__()

        # all conv layers have stride 1. an avgpool is performed after the second convolution when stride > 1
        self.conv1 = nn.Conv2d(inplanes, planes, 1, bias=False)
        self.bn1 = nn.BatchNorm2d(planes)

        self.conv2 = nn.Conv2d(planes, planes, 3, padding=1, bias=False)
        self.bn2 = nn.BatchNorm2d(planes)

        self.avgpool = nn.AvgPool2d(stride) if stride > 1 else nn.Identity()

        self.conv3 = nn.Conv2d(planes, planes * self.expansion, 1, bias=False)
        self.bn3 = nn.BatchNorm2d(planes * self.expansion)

        self.relu = nn.ReLU(inplace=True)
        self.downsample = None
        self.stride = stride

        if stride > 1 or inplanes != planes * Bottleneck.expansion:
            # downsampling layer is prepended with an avgpool, and the subsequent convolution has stride 1
            self.downsample = nn.Sequential(OrderedDict([
                ("-1", nn.AvgPool2d(stride)),
                ("0", nn.Conv2d(inplanes, planes * self.expansion, 1, stride=1, bias=False)),
                ("1", nn.BatchNorm2d(planes * self.expansion))
            ]))

    def forward(self, x: Tensor):
        identity = x

        out = self.relu(self.bn1(self.conv1(x)))
        out = self.relu(self.bn2(self.conv2(out)))
        out = self.avgpool(out)
        out = self.bn3(self.conv3(out))

        if self.downsample is not None:
            identity = self.downsample(x)

        out += identity
        out = self.relu(out)
        return out


class AttentionPool2d(nn.Module):
    def __init__(self, spacial_dim: int, embed_dim: int, num_heads: int, output_dim: int = None):
        super().__init__()
        self.positional_embedding = nn.Parameter(torch.randn(spacial_dim ** 2 + 1, embed_dim) / embed_dim ** 0.5)
        self.k_proj = nn.Linear(embed_dim, embed_dim)
        self.q_proj = nn.Linear(embed_dim, embed_dim)
        self.v_proj = nn.Linear(embed_dim, embed_dim)
        self.c_proj = nn.Linear(embed_dim, output_dim or embed_dim)
        self.num_heads = num_heads

    def forward(self, x):
        x = x.reshape(x.shape[0], x.shape[1], x.shape[2] * x.shape[3]).permute(2, 0, 1)  # NCHW -> (HW)NC
        x = torch.cat([x.mean(dim=0, keepdim=True), x], dim=0)  # (HW+1)NC
        x = x + self.positional_embedding[:, None, :].to(x.dtype)  # (HW+1)NC
        x, _ = F.multi_head_attention_forward(
            query=x, key=x, value=x,
            embed_dim_to_check=x.shape[-1],
            num_heads=self.num_heads,
            q_proj_weight=self.q_proj.weight,
            k_proj_weight=self.k_proj.weight,
            v_proj_weight=self.v_proj.weight,
            in_proj_weight=None,
            in_proj_bias=torch.cat([self.q_proj.bias, self.k_proj.bias, self.v_proj.bias]),
            bias_k=None,
            bias_v=None,
            add_zero_attn=False,
            dropout_p=0,
            out_proj_weight=self.c_proj.weight,
            out_proj_bias=self.c_proj.bias,
            use_separate_proj_weight=True,
            training=self.training,
            need_weights=False
        )

        return x[0]


class ModifiedResNet(nn.Module):
    """
    A ResNet class that is similar to torchvision's but contains the following changes:
    - There are now 3 "stem" convolutions as opposed to 1, with an average pool instead of a max pool.
    - Performs anti-aliasing strided convolutions, where an avgpool is prepended to convolutions with stride > 1
    - The final pooling layer is a QKV attention instead of an average pool
    """

    def __init__(self, layers, output_dim, heads, input_resolution=224, width=64):
        super().__init__()
        self.output_dim = output_dim
        self.input_resolution = input_resolution

        # the 3-layer stem
        self.conv1 = nn.Conv2d(3, width // 2, kernel_size=3, stride=2, padding=1, bias=False)
        self.bn1 = nn.BatchNorm2d(width // 2)
        self.conv2 = nn.Conv2d(width // 2, width // 2, kernel_size=3, padding=1, bias=False)
        self.bn2 = nn.BatchNorm2d(width // 2)
        self.conv3 = nn.Conv2d(width // 2, width, kernel_size=3, padding=1, bias=False)
        self.bn3 = nn.BatchNorm2d(width)
        self.avgpool = nn.AvgPool2d(2)
        self.relu = nn.ReLU(inplace=True)

        # residual layers
        self._inplanes = width  # this is a *mutable* variable used during construction
        self.layer1 = self._make_layer(width, layers[0])
        self.layer2 = self._make_layer(width * 2, layers[1], stride=2)
        self.layer3 = self._make_layer(width * 4, layers[2], stride=2)
        self.layer4 = self._make_layer(width * 8, layers[3], stride=2)

        embed_dim = width * 32  # the ResNet feature dimension
        self.attnpool = AttentionPool2d(input_resolution // 32, embed_dim, heads, output_dim)

    def _make_layer(self, planes, blocks, stride=1):
        layers = [Bottleneck(self._inplanes, planes, stride)]

        self._inplanes = planes * Bottleneck.expansion
        for _ in range(1, blocks):
            layers.append(Bottleneck(self._inplanes, planes))

        return nn.Sequential(*layers)

    def forward(self, x):
        def stem(x):
            for conv, bn in [(self.conv1, self.bn1), (self.conv2, self.bn2), (self.conv3, self.bn3)]:
                x = self.relu(bn(conv(x)))
            x = self.avgpool(x)
            return x

        x = x.type(self.conv1.weight.dtype)
        x = stem(x)
        x = self.layer1(x)
        x = self.layer2(x)
        x = self.layer3(x)
        x = self.layer4(x)
        x = self.attnpool(x)

        return x


class LayerNorm(nn.LayerNorm):
    """Subclass torch's LayerNorm to handle fp16."""

    def forward(self, x: Tensor):
        orig_type = x.dtype
        ret = super().forward(x.type(torch.float32))
        return ret.type(orig_type)


class QuickGELU(nn.Module):
    def forward(self, x: Tensor):
        return x * torch.sigmoid(1.702 * x)


class ResidualAttentionBlock(nn.Module):
    """Note, in torch.nn this is more or less equivalent to TransformerEncoderLayer"""
    def __init__(self, d_model: int, n_head: int, attn_mask: Tensor = None):
        super().__init__()

        self.attn = nn.MultiheadAttention(d_model, n_head)
        self.ln_1 = LayerNorm(d_model)
        self.mlp = nn.Sequential(OrderedDict([
            ("c_fc", nn.Linear(d_model, d_model * 4)),
            ("gelu", QuickGELU()),
            ("c_proj", nn.Linear(d_model * 4, d_model))
        ]))
        self.ln_2 = LayerNorm(d_model)
        self.attn_mask = attn_mask

    def forward(self, x: Tensor):
        x = self.ln_1(x)
        self.attn_mask = self.attn_mask.to(dtype=x.dtype, device=x.device) if self.attn_mask is not None else None
        x = x + self.attn(x, x, x, need_weights=False, attn_mask=self.attn_mask)[0]
        x = x + self.mlp(self.ln_2(x))
        return x


class SingleheadTransformerDecoderLayer(nn.Module):
    """Adapted from ResidualAttentionBlock and torch.nn.TransformerDecoderLayer
    This should be more or less equivalent to torch.nn.TransformerDecoderLayer
    but using SingleheadAttention for cross-attention instead of nn.MultiheadAttention

    Note that n_head is only used for self-attention !
    Cross-attention only has one head

    Also kdim and vdim are only passed to cross-attention,
    input to self-attention have the same dimension by definition
    """
    def __init__(self, d_model: int, n_head: int, attn_mask: Tensor = None,
                 dropout: float = 0., bias: bool = True, add_bias_kv: bool = False,
                 add_zero_attn: bool = False, kdim: int = None, vdim: int = None):
        super().__init__()

        # note we leave this ambiguous "attn" name to easily load weights
        # from a pre-trained ResidualAttentionBlock
        self.attn = nn.MultiheadAttention(d_model, n_head, dropout=dropout,
                                          bias=bias, add_bias_kv=add_bias_kv,
                                          add_zero_attn=add_zero_attn)
        self.ln_1 = LayerNorm(d_model)

        self.cross_attn = SingleheadAttention(d_model, dropout=dropout,
                                              bias=bias, add_bias_kv=add_bias_kv,
                                              add_zero_attn=add_zero_attn,
                                              kdim=kdim, vdim=vdim)
        # likewise here we leave ln_2 for the pre-mlp normalization
        self.ln_cross_attn = LayerNorm(d_model)
        self.mlp = nn.Sequential(OrderedDict([
            ("c_fc", nn.Linear(d_model, d_model * 4)),
            ("gelu", QuickGELU()),
            ("c_proj", nn.Linear(d_model * 4, d_model))
        ]))
        self.ln_2 = LayerNorm(d_model)
        self.attn_mask = attn_mask

    def forward(self, x: Tensor, memory: Tensor,
                memory_mask: Optional[Tensor] = None,
                memory_key_padding_mask: Optional[Tensor] = None):
        r"""
        Pass the inputs (and mask) through the decoder layer.

        Args:
            x: the sequence to the decoder layer (required).
            memory: the sequence from the last layer of the encoder (required).
            memory_mask: the mask for the memory sequence (optional).
            memory_key_padding_mask: the mask for the memory keys per batch (optional).
        """
        x = self.ln_1(x)
        self.attn_mask = self.attn_mask.to(dtype=x.dtype, device=x.device) if self.attn_mask is not None else None
        x = x + self.attn(x, x, x, need_weights=False, attn_mask=self.attn_mask)[0]
        x = self.ln_cross_attn(x)
        x = x + self.cross_attn(x, memory, memory, need_weights=False,
                                attn_mask=memory_mask, key_padding_mask=memory_key_padding_mask)[0]
        x = x + self.mlp(self.ln_2(x))
        return x


def single_head_attention_forward(query: Tensor,
                                 key: Tensor,
                                 value: Tensor,
                                 embed_dim_to_check: int,
                                 in_proj_bias: Tensor,
                                 bias_k: Optional[Tensor],
                                 bias_v: Optional[Tensor],
                                 add_zero_attn: bool,
                                 dropout_p: float,
                                 training: bool = True,
                                 key_padding_mask: Optional[Tensor] = None,
                                 need_weights: bool = True,
                                 attn_mask: Optional[Tensor] = None,
                                 q_proj_weight: Optional[Tensor] = None,
                                 k_proj_weight: Optional[Tensor] = None,
                                 v_proj_weight: Optional[Tensor] = None,
                                 static_k: Optional[Tensor] = None,
                                 static_v: Optional[Tensor] = None
                                 ) -> Tuple[Tensor, Optional[Tensor]]:
    r"""
    Adapted from torch.nn.functional.multi_head_attention_forward, see SingleheadAttention

    Args:
        query, key, value: map a query and a set of key-value pairs to an output.
            See "Attention Is All You Need" for more details.
        embed_dim_to_check: total dimension of the model.
        num_heads: parallel attention heads.
        bias_k, bias_v: bias of the key and value sequences to be added at dim=0.
        add_zero_attn: add a new batch of zeros to the key and
                       value sequences at dim=1.
        dropout_p: probability of an element to be zeroed.
        training: apply dropout if is ``True``.
        key_padding_mask: if provided, specified padding elements in the key will
            be ignored by the attention. This is an binary mask. When the value is True,
            the corresponding value on the attention layer will be filled with -inf.
        need_weights: output attn_output_weights.
        attn_mask: 2D or 3D mask that prevents attention to certain positions. A 2D mask will be broadcasted for all
            the batches while a 3D mask allows to specify a different mask for the entries of each batch.
        q_proj_weight, k_proj_weight, v_proj_weight, in_proj_bias: input projection weight and bias.
        static_k, static_v: static key and value used for attention operators.


    Shape:
        Inputs:
        - query: :math:`(L, N, E)` where L is the target sequence length, N is the batch size, E is
          the embedding dimension.
        - key: :math:`(S, N, E)`, where S is the source sequence length, N is the batch size, E is
          the embedding dimension.
        - value: :math:`(S, N, E)` where S is the source sequence length, N is the batch size, E is
          the embedding dimension.
        - key_padding_mask: :math:`(N, S)` where N is the batch size, S is the source sequence length.
          If a ByteTensor is provided, the non-zero positions will be ignored while the zero positions
          will be unchanged. If a BoolTensor is provided, the positions with the
          value of ``True`` will be ignored while the position with the value of ``False`` will be unchanged.
        - attn_mask: 2D mask :math:`(L, S)` where L is the target sequence length, S is the source sequence length.
          3D mask :math:`(N*num_heads, L, S)` where N is the batch size, L is the target sequence length,
          S is the source sequence length. attn_mask ensures that position i is allowed to attend the unmasked
          positions. If a ByteTensor is provided, the non-zero positions are not allowed to attend
          while the zero positions will be unchanged. If a BoolTensor is provided, positions with ``True``
          are not allowed to attend while ``False`` values will be unchanged. If a FloatTensor
          is provided, it will be added to the attention weight.
        - static_k: :math:`(N*num_heads, S, E/num_heads)`, where S is the source sequence length,
          N is the batch size, E is the embedding dimension. E/num_heads is the head dimension.
        - static_v: :math:`(N*num_heads, S, E/num_heads)`, where S is the source sequence length,
          N is the batch size, E is the embedding dimension. E/num_heads is the head dimension.

        Outputs:
        - attn_output: :math:`(L, N, E)` where L is the target sequence length, N is the batch size,
          E is the embedding dimension.
        - attn_output_weights: :math:`(N, L, S)` where N is the batch size,
          L is the target sequence length, S is the source sequence length.
    """
    tgt_len, bsz, embed_dim = query.size()
    assert embed_dim == embed_dim_to_check
    # allow MHA to have different sizes for the feature dimension
    assert key.size(0) == value.size(0) and key.size(1) == value.size(1)

    head_dim = embed_dim
    scaling = float(head_dim) ** -0.5

    q_proj_weight_non_opt = torch.jit._unwrap_optional(q_proj_weight)
    len1, len2 = q_proj_weight_non_opt.size()
    assert len1 == embed_dim and len2 == query.size(-1)

    k_proj_weight_non_opt = torch.jit._unwrap_optional(k_proj_weight)
    len1, len2 = k_proj_weight_non_opt.size()
    assert len1 == embed_dim and len2 == key.size(-1)

    v_proj_weight_non_opt = torch.jit._unwrap_optional(v_proj_weight)
    len1, len2 = v_proj_weight_non_opt.size()
    assert len1 == embed_dim and len2 == value.size(-1)

    if in_proj_bias is not None:
        q = F.linear(query, q_proj_weight_non_opt, in_proj_bias[0:embed_dim])
        k = F.linear(key, k_proj_weight_non_opt, in_proj_bias[embed_dim:(embed_dim * 2)])
        v = F.linear(value, v_proj_weight_non_opt, in_proj_bias[(embed_dim * 2):])
    else:
        q = F.linear(query, q_proj_weight_non_opt, in_proj_bias)
        k = F.linear(key, k_proj_weight_non_opt, in_proj_bias)
        v = F.linear(value, v_proj_weight_non_opt, in_proj_bias)
    q = q * scaling

    if attn_mask is not None:
        assert attn_mask.dtype == torch.float32 or attn_mask.dtype == torch.float64 or \
            attn_mask.dtype == torch.float16 or attn_mask.dtype == torch.uint8 or attn_mask.dtype == torch.bool, \
            'Only float, byte, and bool types are supported for attn_mask, not {}'.format(attn_mask.dtype)
        if attn_mask.dtype == torch.uint8:
            warnings.warn("Byte tensor for attn_mask in nn.MultiheadAttention is deprecated. Use bool tensor instead.")
            attn_mask = attn_mask.to(torch.bool)

        if attn_mask.dim() == 2:
            attn_mask = attn_mask.unsqueeze(0)
            if list(attn_mask.size()) != [1, query.size(0), key.size(0)]:
                raise RuntimeError('The size of the 2D attn_mask is not correct.')
        elif attn_mask.dim() == 3:
            if list(attn_mask.size()) != [bsz, query.size(0), key.size(0)]:
                raise RuntimeError('The size of the 3D attn_mask is not correct.')
        else:
            raise RuntimeError("attn_mask's dimension {} is not supported".format(attn_mask.dim()))
        # attn_mask's dim is 3 now.

    # convert ByteTensor key_padding_mask to bool
    if key_padding_mask is not None and key_padding_mask.dtype == torch.uint8:
        warnings.warn("Byte tensor for key_padding_mask in nn.MultiheadAttention is deprecated. Use bool tensor instead.")
        key_padding_mask = key_padding_mask.to(torch.bool)

    if bias_k is not None and bias_v is not None:
        if static_k is None and static_v is None:
            k = torch.cat([k, bias_k.repeat(1, bsz, 1)])
            v = torch.cat([v, bias_v.repeat(1, bsz, 1)])
            if attn_mask is not None:
                attn_mask = F.pad(attn_mask, (0, 1))
            if key_padding_mask is not None:
                key_padding_mask = F.pad(key_padding_mask, (0, 1))
        else:
            assert static_k is None, "bias cannot be added to static key."
            assert static_v is None, "bias cannot be added to static value."
    else:
        assert bias_k is None
        assert bias_v is None

    q = q.contiguous().view(tgt_len, bsz, head_dim).transpose(0, 1)
    if k is not None:
        k = k.contiguous().view(-1, bsz, head_dim).transpose(0, 1)
    if v is not None:
        v = v.contiguous().view(-1, bsz, head_dim).transpose(0, 1)

    if static_k is not None:
        assert static_k.size(0) == bsz
        assert static_k.size(2) == head_dim
        k = static_k

    if static_v is not None:
        assert static_v.size(0) == bsz
        assert static_v.size(2) == head_dim
        v = static_v

    src_len = k.size(1)

    if key_padding_mask is not None:
        assert key_padding_mask.size(0) == bsz
        assert key_padding_mask.size(1) == src_len

    if add_zero_attn:
        src_len += 1
        k = torch.cat([k, torch.zeros((k.size(0), 1) + k.size()[2:], dtype=k.dtype, device=k.device)], dim=1)
        v = torch.cat([v, torch.zeros((v.size(0), 1) + v.size()[2:], dtype=v.dtype, device=v.device)], dim=1)
        if attn_mask is not None:
            attn_mask = F.pad(attn_mask, (0, 1))
        if key_padding_mask is not None:
            key_padding_mask = F.pad(key_padding_mask, (0, 1))

    attn_output_weights = torch.bmm(q, k.transpose(1, 2))
    assert list(attn_output_weights.size()) == [bsz, tgt_len, src_len]

    if attn_mask is not None:
        if attn_mask.dtype == torch.bool:
            attn_output_weights.masked_fill_(attn_mask, float('-inf'))
        else:
            attn_output_weights += attn_mask

    if key_padding_mask is not None:
        attn_output_weights = attn_output_weights.view(bsz, 1, tgt_len, src_len)
        attn_output_weights = attn_output_weights.masked_fill(
            key_padding_mask.unsqueeze(1).unsqueeze(2),
            float('-inf'),
        )
        attn_output_weights = attn_output_weights.view(bsz, tgt_len, src_len)

    attn_output_weights = F.softmax(
        attn_output_weights, dim=-1)
    attn_output_weights = F.dropout(attn_output_weights, p=dropout_p, training=training)

    attn_output = torch.bmm(attn_output_weights, v)
    assert list(attn_output.size()) == [bsz, tgt_len, head_dim]
    attn_output = attn_output.transpose(0, 1).contiguous().view(tgt_len, bsz, embed_dim)

    if need_weights:
        # average attention weights over heads
        attn_output_weights = attn_output_weights.view(bsz, 1, tgt_len, src_len)
        return attn_output, attn_output_weights.sum(dim=1)
    else:
        return attn_output, None


class SingleheadAttention(nn.Module):
    """Adapted from torch.nn.MultiheadAttention
    We assume that head_dim == embed_dim which allows to remove the final projection layer (torch.nn.MultiheadAttention.out_proj)

    This restricts the use of a single attention head
    """

    def __init__(self, embed_dim, dropout=0., bias=True, add_bias_kv=False,
                 add_zero_attn=False, kdim=None, vdim=None):
        super(SingleheadAttention, self).__init__()
        self.embed_dim = embed_dim
        self.kdim = kdim if kdim is not None else embed_dim
        self.vdim = vdim if vdim is not None else embed_dim

        self.dropout = dropout
        self.head_dim = embed_dim

        self.q_proj_weight = nn.Parameter(Tensor(embed_dim, embed_dim))
        self.k_proj_weight = nn.Parameter(Tensor(embed_dim, self.kdim))
        self.v_proj_weight = nn.Parameter(Tensor(embed_dim, self.vdim))
        self.register_parameter('in_proj_weight', None)

        if bias:
            self.in_proj_bias = nn.Parameter(torch.empty(3 * embed_dim))
        else:
            self.register_parameter('in_proj_bias', None)

        if add_bias_kv:
            self.bias_k = nn.Parameter(torch.empty(1, 1, embed_dim))
            self.bias_v = nn.Parameter(torch.empty(1, 1, embed_dim))
        else:
            self.bias_k = self.bias_v = None

        self.add_zero_attn = add_zero_attn

        self._reset_parameters()

    def _reset_parameters(self):
        xavier_uniform_(self.q_proj_weight)
        xavier_uniform_(self.k_proj_weight)
        xavier_uniform_(self.v_proj_weight)

        if self.in_proj_bias is not None:
            constant_(self.in_proj_bias, 0.)
        if self.bias_k is not None:
            xavier_normal_(self.bias_k)
        if self.bias_v is not None:
            xavier_normal_(self.bias_v)

    def forward(self, query, key, value, key_padding_mask=None,
                need_weights=True, attn_mask=None):
        # type: (Tensor, Tensor, Tensor, Optional[Tensor], bool, Optional[Tensor]) -> Tuple[Tensor, Optional[Tensor]]
        r"""
    Args:
        query, key, value: map a query and a set of key-value pairs to an output.
            See "Attention Is All You Need" for more details.
        key_padding_mask: if provided, specified padding elements in the key will
            be ignored by the attention. When given a binary mask and a value is True,
            the corresponding value on the attention layer will be ignored. When given
            a byte mask and a value is non-zero, the corresponding value on the attention
            layer will be ignored
        need_weights: output attn_output_weights.
        attn_mask: 2D or 3D mask that prevents attention to certain positions. A 2D mask will be broadcasted for all
            the batches while a 3D mask allows to specify a different mask for the entries of each batch.

    Shape:
        - Inputs:
        - query: :math:`(L, N, E)` where L is the target sequence length, N is the batch size, E is
          the embedding dimension.
        - key: :math:`(S, N, E)`, where S is the source sequence length, N is the batch size, E is
          the embedding dimension.
        - value: :math:`(S, N, E)` where S is the source sequence length, N is the batch size, E is
          the embedding dimension.
        - key_padding_mask: :math:`(N, S)` where N is the batch size, S is the source sequence length.
          If a ByteTensor is provided, the non-zero positions will be ignored while the position
          with the zero positions will be unchanged. If a BoolTensor is provided, the positions with the
          value of ``True`` will be ignored while the position with the value of ``False`` will be unchanged.
        - attn_mask: 2D mask :math:`(L, S)` where L is the target sequence length, S is the source sequence length.
          3D mask :math:`(N*num_heads, L, S)` where N is the batch size, L is the target sequence length,
          S is the source sequence length. attn_mask ensure that position i is allowed to attend the unmasked
          positions. If a ByteTensor is provided, the non-zero positions are not allowed to attend
          while the zero positions will be unchanged. If a BoolTensor is provided, positions with ``True``
          is not allowed to attend while ``False`` values will be unchanged. If a FloatTensor
          is provided, it will be added to the attention weight.

        - Outputs:
        - attn_output: :math:`(L, N, E)` where L is the target sequence length, N is the batch size,
          E is the embedding dimension.
        - attn_output_weights: :math:`(N, L, S)` where N is the batch size,
          L is the target sequence length, S is the source sequence length.
        """
        return single_head_attention_forward(
            query, key, value, self.embed_dim,
            self.in_proj_bias, self.bias_k, self.bias_v, self.add_zero_attn,
            self.dropout, training=self.training,
            key_padding_mask=key_padding_mask, need_weights=need_weights,
            attn_mask=attn_mask,
            q_proj_weight=self.q_proj_weight, k_proj_weight=self.k_proj_weight,
            v_proj_weight=self.v_proj_weight)


class Transformer(nn.Module):
    """Note, in torch.nn this is more or less equivalent to TransformerEncoder"""
    def __init__(self, width: int, layers: int, heads: int, attn_mask: Tensor = None):
        super().__init__()
        self.width = width
        self.layers = layers
        self.resblocks = nn.Sequential(*[ResidualAttentionBlock(width, heads, attn_mask) for _ in range(layers)])

    def forward(self, x: Tensor):
        return self.resblocks(x)


class TransformerDecoder(nn.Module):
    """Adapted from Transformer and torch.nn.TransformerDecoder
    This should be more or less equivalent to torch.nn.TransformerDecoder
    but using SingleheadTransformerDecoderLayer instead of torch.nn.TransformerDecoderLayer

    Additional arguments are passed to SingleheadTransformerDecoderLayer
    """
    def __init__(self, width: int, layers: int, heads: int, attn_mask: Tensor = None, **kwargs):
        super().__init__()
        self.width = width
        self.layers = layers
        self.resblocks = nn.ModuleList([SingleheadTransformerDecoderLayer(width, heads, attn_mask, **kwargs) for _ in range(layers)])

    def forward(self, x: Tensor, memory: Tensor,
                memory_mask: Optional[Tensor] = None,
                memory_key_padding_mask: Optional[Tensor] = None):
        """See SingleheadTransformerDecoderLayer"""
        for mod in self.resblocks:
            x = mod(x, memory, memory_mask=memory_mask, memory_key_padding_mask=memory_key_padding_mask)
        return x


class BaseVisualTransformer(nn.Module):
    def __init__(self, input_resolution: int, patch_size: int, width: int, layers: int, heads: int):
        super().__init__()
        self.input_resolution = input_resolution
        self.width = width
        self.conv1 = nn.Conv2d(in_channels=3, out_channels=width, kernel_size=patch_size, stride=patch_size, bias=False)

        scale = width ** -0.5
        self.class_embedding = nn.Parameter(scale * torch.randn(width))
        self.positional_embedding = nn.Parameter(scale * torch.randn((input_resolution // patch_size) ** 2 + 1, width))
        self.ln_pre = LayerNorm(width)

        self.transformer = Transformer(width, layers, heads)

    def forward(self, x: Tensor):
        """Runs through the Transformer but doesn't project in the multimodal space
        Also keeps all of the tokens' hidden states instead of keeping only the class_embedding"""
        x = self.conv1(x)  # shape = [*, width, grid, grid]
        x = x.reshape(x.shape[0], x.shape[1], -1)  # shape = [*, width, grid ** 2]
        x = x.permute(0, 2, 1)  # shape = [*, grid ** 2, width]
        x = torch.cat([self.class_embedding.to(x.dtype) + torch.zeros(x.shape[0], 1, x.shape[-1], dtype=x.dtype, device=x.device), x], dim=1)  # shape = [*, grid ** 2 + 1, width]
        x = x + self.positional_embedding.to(x.dtype)
        x = self.ln_pre(x)

        x = x.permute(1, 0, 2)  # NLD -> LND
        x = self.transformer(x)
        x = x.permute(1, 0, 2)  # LND -> NLD

        return x



class VisualTransformer(BaseVisualTransformer):
    def __init__(self, input_resolution: int, patch_size: int, width: int, layers: int, heads: int, output_dim: int):
        super().__init__(input_resolution, patch_size, width, layers, heads)

        self.output_dim = output_dim
        scale = width ** -0.5
        self.ln_post = LayerNorm(width)
        self.proj = nn.Parameter(scale * torch.randn(width, output_dim))

    def forward(self, x: Tensor):
        """Keeps only class embedding as final representation and project it in the multimodal space"""
        x = super().forward(x)
        x = self.ln_post(x[:, 0, :])

        if self.proj is not None:
            x = x @ self.proj

        return x


class BaseCLIP(nn.Module):
    def __init__(self,
                 context_length: int,
                 vocab_size: int,
                 transformer_width: int,
                 ):
        """Beware this doesn't call initialize_parameters, you should call it in the child class !"""
        super().__init__()

        self.context_length = context_length
        self.vocab_size = vocab_size
        self.token_embedding = nn.Embedding(vocab_size, transformer_width)
        self.positional_embedding = nn.Parameter(torch.empty(self.context_length, transformer_width))

    def initialize_parameters(self):
        """Note that (Base)VisualTransformer parameters are initialized in its constructor"""
        nn.init.normal_(self.token_embedding.weight, std=0.02)
        nn.init.normal_(self.positional_embedding, std=0.01)

        if isinstance(self.visual, ModifiedResNet):
            if self.visual.attnpool is not None:
                std = self.visual.attnpool.c_proj.in_features ** -0.5
                nn.init.normal_(self.visual.attnpool.q_proj.weight, std=std)
                nn.init.normal_(self.visual.attnpool.k_proj.weight, std=std)
                nn.init.normal_(self.visual.attnpool.v_proj.weight, std=std)
                nn.init.normal_(self.visual.attnpool.c_proj.weight, std=std)

            for resnet_block in [self.visual.layer1, self.visual.layer2, self.visual.layer3, self.visual.layer4]:
                for name, param in resnet_block.named_parameters():
                    if name.endswith("bn3.weight"):
                        nn.init.zeros_(param)

        proj_std = (self.transformer.width ** -0.5) * ((2 * self.transformer.layers) ** -0.5)
        attn_std = self.transformer.width ** -0.5
        fc_std = (2 * self.transformer.width) ** -0.5
        for block in self.transformer.resblocks:
            nn.init.normal_(block.attn.in_proj_weight, std=attn_std)
            nn.init.normal_(block.attn.out_proj.weight, std=proj_std)
            nn.init.normal_(block.mlp.c_fc.weight, std=fc_std)
            nn.init.normal_(block.mlp.c_proj.weight, std=proj_std)

    def build_attention_mask(self):
        # lazily create causal attention mask, with full attention between the vision tokens
        # pytorch uses additive attention mask; fill with -inf
        mask = torch.empty(self.context_length, self.context_length)
        mask.fill_(float("-inf"))
        mask.triu_(1)  # zero out the lower diagonal
        return mask

    @property
    def dtype(self):
        return self.visual.conv1.weight.dtype


class CLIP(BaseCLIP):
    def __init__(self,
                 embed_dim: int,
                 # vision
                 image_resolution: int,
                 vision_layers: Union[Tuple[int, int, int, int], int],
                 vision_width: int,
                 vision_patch_size: int,
                 # text
                 context_length: int,
                 vocab_size: int,
                 transformer_width: int,
                 transformer_heads: int,
                 transformer_layers: int
                 ):
        super().__init__(context_length, vocab_size, transformer_width)
        if isinstance(vision_layers, (tuple, list)):
            vision_heads = vision_width * 32 // 64
            self.visual = ModifiedResNet(
                layers=vision_layers,
                output_dim=embed_dim,
                heads=vision_heads,
                input_resolution=image_resolution,
                width=vision_width
            )
        else:
            vision_heads = vision_width // 64
            self.visual = VisualTransformer(
                input_resolution=image_resolution,
                patch_size=vision_patch_size,
                width=vision_width,
                layers=vision_layers,
                heads=vision_heads,
                output_dim=embed_dim
            )

        self.transformer = Transformer(
            width=transformer_width,
            layers=transformer_layers,
            heads=transformer_heads,
            attn_mask=self.build_attention_mask()
        )

        self.ln_final = LayerNorm(transformer_width)

        self.text_projection = nn.Parameter(torch.empty(transformer_width, embed_dim))
<<<<<<< HEAD
        self.logit_scale = nn.Parameter(torch.ones([]))
=======
        self.logit_scale = nn.Parameter(torch.ones([]) * np.log(1 / 0.07))

>>>>>>> cfcffb90
        self.initialize_parameters()

    def initialize_parameters(self):
        super().initialize_parameters()
        if self.text_projection is not None:
            nn.init.normal_(self.text_projection, std=self.transformer.width ** -0.5)

    def encode_image(self, image):
        return self.visual(image.type(self.dtype))

    def encode_text(self, text):
        x = self.token_embedding(text).type(self.dtype)  # [batch_size, n_ctx, d_model]

        x = x + self.positional_embedding.type(self.dtype)
        x = x.permute(1, 0, 2)  # NLD -> LND
        x = self.transformer(x)
        x = x.permute(1, 0, 2)  # LND -> NLD
        x = self.ln_final(x).type(self.dtype)

        # x.shape = [batch_size, n_ctx, transformer.width]
        # take features from the eot embedding (eot_token is the highest number in each sequence)
        x = x[torch.arange(x.shape[0]), text.argmax(dim=-1)] @ self.text_projection

        return x

    def forward(self, image, text):
        image_features = self.encode_image(image)
        text_features = self.encode_text(text)

        # normalized features
        image_features = image_features / image_features.norm(dim=-1, keepdim=True)
        text_features = text_features / text_features.norm(dim=-1, keepdim=True)

        # cosine similarity as logits
        logit_scale = self.logit_scale.exp()
        logits_per_image = logit_scale * image_features @ text_features.t()
        logits_per_text = logit_scale * text_features @ image_features.t()

        # shape = [global_batch_size, global_batch_size]
        return logits_per_image, logits_per_text


class CLIPDecoder(BaseCLIP):
    """Same as CLIP but uses a Transformer Decoder for the text instead of an 'Encoder'
    i.e. adds cross attention between the text Transformer and the vision Transformer
    Also adds a final classification layer to predict the next token in the text

    Note that TransformerDecoder cross-attention parameters are initialized in SingleheadAttention

    Note that text is named "input_ids" to respect HF-transformers convention
    """
    def __init__(self,
                 embed_dim: int,
                 # vision encoder
                 image_resolution: int,
                 vision_layers: Union[Tuple[int, int, int, int], int],
                 vision_width: int,
                 vision_patch_size: int,
                 # multimodal decoder
                 context_length: int,
                 vocab_size: int,
                 transformer_width: int,
                 transformer_heads: int,
                 transformer_layers: int,
                 decoder_dropout: float = 0.,
                 bias: bool = True,
                 add_bias_kv: bool = False,
                 add_zero_attn: bool = False,
                 separator: int = _tokenizer.encode("?")[0],
                 eos: int = _tokenizer.encode(EOT_STR)[0]
                 ):
        super().__init__(context_length, vocab_size, transformer_width)
        if isinstance(vision_layers, (tuple, list)):
            raise NotImplementedError("Cannot use ModifiedResNet for now, please use VisualTransformer instead")
        else:
            vision_heads = vision_width // 64
            self.visual = BaseVisualTransformer(
                input_resolution=image_resolution,
                patch_size=vision_patch_size,
                width=vision_width,
                layers=vision_layers,
                heads=vision_heads
            )
        self.transformer = TransformerDecoder(
            width=transformer_width,
            layers=transformer_layers,
            heads=transformer_heads,
            attn_mask=self.build_attention_mask(),
            dropout=decoder_dropout,
            bias=bias,
            add_bias_kv=add_bias_kv,
            add_zero_attn=add_zero_attn,
            kdim=vision_width,
            vdim=vision_width
        )
        self.linear = nn.Linear(embed_dim, vocab_size)
        self.log_softmax = nn.LogSoftmax(-1)
        self.separator = separator
        self.eos = eos
        self.initialize_parameters()

    def encode_image(self, image):
        return self.visual(image.type(self.dtype))

    def forward(self, input_ids, image, **kwargs):
        """
        Parameters
        ----------
        input_ids: Tensor
            (batch_size, context_length)
            Beware this is the first argument unlike in CLIP and BaseCLIP
        image: Tensor
            (batch_size, in_channels, height, width)
            Beware this is the second argument unlike in CLIP and BaseCLIP
        **kwargs: additionnal arguments (e.g. strings) are ignored

        Returns
        -------
        x: Tensor
            (batch_size, context_length, embed_dim)
        """
        # encode image with visual encoder
        image_features = self.encode_image(image)

        # embed text
        x = self.token_embedding(input_ids).type(self.dtype)  # [batch_size, n_ctx, d_model]
        x = x + self.positional_embedding.type(self.dtype)

        # fix shape and pass through the multimodal transformer
        x = x.permute(1, 0, 2)  # NLD -> LND
        image_features = image_features.permute(1, 0, 2)
        x = self.transformer(x, image_features,
                             memory_mask=None, memory_key_padding_mask=None)
        x = x.permute(1, 0, 2)  # LND -> NLD

        # predict the next token
        x = self.linear(x)
        return self.log_softmax(x)

    def generate(self, input_ids, image, *args, **kwargs):
        """
        Ignores additional arguments.
        Disables gradient calculation.
        Returns Greedy decoding.
        """
        with torch.no_grad():
            return self.greedy_decoding(input_ids, image)

    def greedy_decoding(self, input_ids, image):
        """
        Parameters
        ----------
        see forward

        Returns
        -------
        prediction: Tensor
            (batch_size, context_length)
            Same as input after predicting the answer
        """
        # find separator ("?") in the input
        batch_size = input_ids.shape[0]
        max_index_batch = torch.full((batch_size,), self.context_length - 1, device=input_ids.device)
        where = input_ids == self.separator
        nonzero = where.nonzero(as_tuple=True)
        # no separator in the batch
        if not where.any():
            raise ValueError(f"didn't find the separator '{self.separator}' in the batch:\n{where}")
        # exactly one separator per item in the batch (this should always be the case)
        elif nonzero[0].shape[0] == batch_size and nonzero[0].unique().shape[0] == batch_size:
            first_where = nonzero[1]
            all_items = nonzero[0]
        # multiple separators per item in the batch
        else:
            raise ValueError(f"multiple separators '{self.separator}' in the batch:\n{where}")
        first_where = first_where.minimum(max_index_batch)

        # encode image with visual encoder
        image_features = self.encode_image(image)

        # embed text
        token_embeddings = self.token_embedding(input_ids).type(self.dtype)  # [batch_size, n_ctx, d_model]
        question = token_embeddings + self.positional_embedding.type(self.dtype)

        # fix shape and pass through the multimodal transformer
        question = question.permute(1, 0, 2)  # NLD -> LND
        image_features = image_features.permute(1, 0, 2)
        question = self.transformer(question, image_features,
                                    memory_mask=None, memory_key_padding_mask=None)
        question = question.permute(1, 0, 2)  # LND -> NLD

        # predict the next token
        prediction = input_ids
        question = self.linear(question)
        answer = question[all_items, first_where].argmax(-1)

        # did we predict EOS ?
        reached_eos = answer == self.eos
        first_where = (first_where + 1).minimum(max_index_batch)
        prediction[all_items, first_where] = answer

        # sequential decoding until max_length or eos (update input w.r.t prediction)
        while not torch.logical_or((first_where == max_index_batch), reached_eos).all():
            token_embeddings[all_items, first_where] = self.token_embedding(answer).type(self.dtype)
            question = token_embeddings + self.positional_embedding.type(self.dtype)
            question = question.permute(1, 0, 2)  # NLD -> LND
            # TODO: cache previous hidden-states instead of recomputing every time
            question = self.transformer(question, image_features,
                                        memory_mask=None, memory_key_padding_mask=None)
            question = question.permute(1, 0, 2)  # LND -> NLD

            # predict the next token
            question = self.linear(question)
            answer = question[all_items, first_where].argmax(-1)

            # did we predict EOS ? (previously OR at this step)
            reached_eos = torch.logical_or(reached_eos, answer == self.eos)
            first_where = (first_where + 1).minimum(max_index_batch)
            prediction[all_items, first_where] = answer

        return prediction


def convert_weights(model: nn.Module):
    """Convert applicable model parameters to fp16"""

    def _convert_weights_to_fp16(l):
        if isinstance(l, (nn.Conv1d, nn.Conv2d, nn.Linear)):
            l.weight.data = l.weight.data.half()
            if l.bias is not None:
                l.bias.data = l.bias.data.half()

        if isinstance(l, (nn.MultiheadAttention, SingleheadAttention)):
            for attr in [*[f"{s}_proj_weight" for s in ["in", "q", "k", "v"]], "in_proj_bias", "bias_k", "bias_v"]:
                tensor = getattr(l, attr)
                if tensor is not None:
                    tensor.data = tensor.data.half()

        for name in ["text_projection", "proj"]:
            if hasattr(l, name):
                attr = getattr(l, name)
                if attr is not None:
                    attr.data = attr.data.half()

    model.apply(_convert_weights_to_fp16)


def build_model(state_dict: dict, training=False, Class=CLIP, fp16=True, context_length=None, pretrained=True, **kwargs):
    """

    Parameters
    ----------
    state_dict: OrderedDict[Tensor]
    training: bool, optional
    Class: type, optional
    fp16: bool, optional
    context_length: int, optional
        Defaults to the size of the pre-trained model (i.e. in state_dict)
    pretrained: bool, optional
        Whether to load weights from pre-trained model (default) or just the config
        jit always loads pre-trained weights.
    **kwargs: additional arguments are passed to Class

    Returns
    -------
    model: BaseCLIP
    """
    vit = "visual.proj" in state_dict

    if vit:
        vision_width = state_dict["visual.conv1.weight"].shape[0]
        vision_layers = len([k for k in state_dict.keys() if k.startswith("visual.") and k.endswith(".attn.in_proj_weight")])
        vision_patch_size = state_dict["visual.conv1.weight"].shape[-1]
        grid_size = round((state_dict["visual.positional_embedding"].shape[0] - 1) ** 0.5)
        image_resolution = vision_patch_size * grid_size
    else:
        counts: list = [len(set(k.split(".")[2] for k in state_dict if k.startswith(f"visual.layer{b}"))) for b in [1, 2, 3, 4]]
        vision_layers = tuple(counts)
        vision_width = state_dict["visual.layer1.0.conv1.weight"].shape[0]
        output_width = round((state_dict["visual.attnpool.positional_embedding"].shape[0] - 1) ** 0.5)
        vision_patch_size = None
        assert output_width ** 2 + 1 == state_dict["visual.attnpool.positional_embedding"].shape[0]
        image_resolution = output_width * 32

    embed_dim = state_dict["text_projection"].shape[1]

    # resize positional embedding if necessary (i.e. when fine-tuning context is different from pre-training context)
    old_context_length = state_dict["positional_embedding"].shape[0]
    if context_length is None:
        context_length = old_context_length
    elif context_length < old_context_length:
        state_dict["positional_embedding"] = state_dict["positional_embedding"][: context_length]
    elif context_length > old_context_length:
        raise NotImplementedError(f"Target context length {context_length} is greater "
                                  f"than pre-trained context length {old_context_length}")

    vocab_size = state_dict["token_embedding.weight"].shape[0]
    transformer_width = state_dict["ln_final.weight"].shape[0]
    transformer_heads = transformer_width // 64
    transformer_layers = len(set(k.split(".")[2] for k in state_dict if k.startswith(f"transformer.resblocks")))

    model = Class(
        embed_dim,
        image_resolution, vision_layers, vision_width, vision_patch_size,
        context_length, vocab_size, transformer_width, transformer_heads,
        transformer_layers, **kwargs
    )

    for key in ["input_resolution", "context_length", "vocab_size"]:
        if key in state_dict:
            del state_dict[key]

    # map pre-trained weights to CLIPDecoder
    if isinstance(model, CLIPDecoder):
        # remove irrelevant pre-trained weights
        for weight in ['logit_scale', 'visual.ln_post.bias', 'visual.ln_post.weight']:
            state_dict.pop(weight, None)

        # embedding matrix to classification layer
        state_dict["linear.weight"] = state_dict["token_embedding.weight"]

        # attention in torch uses F.linear so we have to transpose the projection matrices
        text_projection = state_dict.pop("text_projection").T
        visual_projection = state_dict.pop("visual.proj").T
        ln_final_bias = state_dict.pop('ln_final.bias')
        ln_final_weight = state_dict.pop('ln_final.weight')
        for i in range(transformer_layers):
            # visual multimodal projection to cross-attention projection
            state_dict[f"transformer.resblocks.{i}.cross_attn.k_proj_weight"] = visual_projection
            state_dict[f"transformer.resblocks.{i}.cross_attn.v_proj_weight"] = visual_projection

            # text multimodal projection to cross-attention projection
            state_dict[f"transformer.resblocks.{i}.cross_attn.q_proj_weight"] = text_projection

            # don't forget the layer normalization
            state_dict[f"transformer.resblocks.{i}.ln_cross_attn.bias"] = ln_final_bias
            state_dict[f"transformer.resblocks.{i}.ln_cross_attn.weight"] = ln_final_weight

    if pretrained:
        loading_output = model.load_state_dict(state_dict, strict=not isinstance(model, CLIPDecoder))
        if loading_output.unexpected_keys:
            raise RuntimeError(f"Unexpected keys in state_dict:\n{loading_output.unexpected_keys}")
        if loading_output.missing_keys:
            print(f"The following keys were not loaded from state_dict:\n{loading_output.missing_keys}")

    if fp16:
        convert_weights(model)
        
    return model.train(training)<|MERGE_RESOLUTION|>--- conflicted
+++ resolved
@@ -745,12 +745,8 @@
         self.ln_final = LayerNorm(transformer_width)
 
         self.text_projection = nn.Parameter(torch.empty(transformer_width, embed_dim))
-<<<<<<< HEAD
-        self.logit_scale = nn.Parameter(torch.ones([]))
-=======
         self.logit_scale = nn.Parameter(torch.ones([]) * np.log(1 / 0.07))
 
->>>>>>> cfcffb90
         self.initialize_parameters()
 
     def initialize_parameters(self):
@@ -1098,5 +1094,5 @@
 
     if fp16:
         convert_weights(model)
-        
+
     return model.train(training)